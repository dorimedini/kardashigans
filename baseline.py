--- conflicted
+++ resolved
@@ -100,27 +100,13 @@
     def _phase1_dataset_robustness(self, dataset_name):
         model_name = Baseline.get_model_name(dataset_name)
         test_set = self._test_sets[model_name]
-<<<<<<< HEAD
-        clean_results = AnalyzeModel.calc_robustness(test_data=(test_set['x'], test_set['y']),
-                                                   model=model,
-                                                   batch_size=Baseline.get_dataset_batch_size(dataset_name))
-        if 'start' not in model.saved_checkpoints:
-            self._print("Missing 'start' checkpoint in phase1, cannot continue")
-            return [clean_results] + [0 for i in range(len(model.layers))]
-        robustness = [AnalyzeModel.calc_robustness(test_data=(test_set['x'], test_set['y']),
-                                                 model=model,
-                                                 source_weights_model=model.saved_checkpoints['start'],
-                                                 layer_indices=[i],
-                                                 batch_size=Baseline.get_dataset_batch_size(dataset_name))
-                      for i in range(len(model.layers))]
-=======
         with self.open_model(model_name) as model:
-            clean_results = Experiment.calc_robustness(test_data=(test_set['x'], test_set['y']),
+            clean_results = AnalyzeModel.calc_robustness(test_data=(test_set['x'], test_set['y']),
                                                        model=model,
                                                        batch_size=Baseline.get_dataset_batch_size(dataset_name))
             try:
                 with self.open_model_at_epoch(model_name, 'start') as start_model:
-                    robustness = [Experiment.calc_robustness(test_data=(test_set['x'], test_set['y']),
+                    robustness = [AnalyzeModel.calc_robustness(test_data=(test_set['x'], test_set['y']),
                                                              model=model,
                                                              source_weights_model=start_model,
                                                              layer_indices=[i],
@@ -130,7 +116,6 @@
                 self._print("Missing 'start' checkpoint in phase1, cannot continue.")
                 self._print("Exception: {}".format(e))
                 return [clean_results] + [0 for i in range(len(model.layers))]
->>>>>>> f22343d7
         robustness = [clean_results] + robustness
         self._print("{} robustness: by layer: {}".format(model_name, robustness))
         return robustness
@@ -157,30 +142,16 @@
         model_name = Baseline.get_model_name(dataset_name)
         checkpoints = self._resource_manager.get_checkpoint_epoch_keys()
         test_set = self._test_sets[model_name]
-<<<<<<< HEAD
-        clean_results = AnalyzeModel.calc_robustness(test_data=(test_set['x'], test_set['y']),
-                                                   model=model,
-                                                   batch_size=Baseline.get_dataset_batch_size(dataset_name))
-        for i in checkpoints:
-            if i not in model.saved_checkpoints:
-                self._print("Missing checkpoint at epoch {} in phase2, cannot continue".format(i))
-                return [clean_results] + [0 for i in range(len(checkpoints))]
-        robustness = [AnalyzeModel.calc_robustness(test_data=(test_set['x'], test_set['y']),
-                                                 model=model,
-                                                 source_weights_model=model.saved_checkpoints[epoch],
-                                                 layer_indices=[layer],
-                                                 batch_size=Baseline.get_dataset_batch_size(dataset_name))
-                      for epoch in checkpoints]
-=======
         robustness = []
         with self.open_model(model_name) as model:
-            clean_results = Experiment.calc_robustness(test_data=(test_set['x'], test_set['y']),
-                                                       model=model,
-                                                       batch_size=Baseline.get_dataset_batch_size(dataset_name))
+            clean_results = AnalyzeModel.calc_robustness(
+                test_data=(test_set['x'], test_set['y']),
+                model=model,
+                batch_size=Baseline.get_dataset_batch_size(dataset_name))
             for epoch in checkpoints:
                 try:
                     with self.open_model_at_epoch(model_name, epoch) as checkpoint_model:
-                        robustness += [Experiment.calc_robustness(test_data=(test_set['x'], test_set['y']),
+                        robustness += [AnalyzeModel.calc_robustness(test_data=(test_set['x'], test_set['y']),
                                                                   model=model,
                                                                   source_weights_model=checkpoint_model,
                                                                   layer_indices=[layer],
@@ -189,7 +160,6 @@
                     self._print("Missing checkpoint at epoch {} in phase2, cannot continue".format(epoch))
                     self._print("Exception: {}".format(e))
                     return [clean_results] + [0 for i in range(len(checkpoints))]
->>>>>>> f22343d7
         robustness = [clean_results] + robustness
         self._print("{} robustness of layer {} by epoch: {}".format(model_name, layer, robustness))
         return robustness
