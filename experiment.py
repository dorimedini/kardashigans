--- conflicted
+++ resolved
@@ -116,62 +116,6 @@
                     initializer_method = getattr(v_arg, 'initializer')
                     initializer_method.run(session=session)
 
-<<<<<<< HEAD
-    def _dataset_fit(self, model_name, force=False):
-=======
-    @staticmethod
-    def calc_robustness(test_data, model, source_weights_model=None, layer_indices=None, batch_size=32):
-        """
-        Evaluates the model on test data after re-initializing the layers
-        with indices specified.
-
-        Alternatively, if source_weights_model is given, sets the weights
-        of the model (for layer indices appearing in layer_indices) at
-        each given layer to the weights of source_weights_model.
-
-        Function resets model weights to previous state before returning.
-
-        :param test_data: A tuple (x_test, y_test) for validation
-        :param model: The model to evaluate
-        :param source_weights_model: The model from which we should
-            copy weights and update our model's weights before eval.
-        :param layer_indices: Layers to reset the weights of.
-        :param batch_size: used in evaluation
-        :return: A number in the interval [0,1] representing accuracy.
-        """
-        if not layer_indices:
-            layer_indices = []
-        x_test, y_test = test_data
-        prev_weights = model.get_weights()
-        if source_weights_model:
-            for idx in layer_indices:
-                loaded_weights = source_weights_model.layers[idx].get_weights()
-                model.layers[idx].set_weights(loaded_weights)
-        else:
-            Experiment.rernd_layers(model, layer_indices)
-        evaluated_metrics = model.evaluate(x_test, y_test, batch_size=batch_size)
-        model.set_weights(prev_weights)
-        return evaluated_metrics[model.metrics_names.index('acc')]
-
-    @staticmethod
-    def get_weight_distances(model, source_weights_model, layer_indices=[], norm_orders=[]):
->>>>>>> f22343d7
-        """
-        Computes distances between the layers of the given model and source model, in the chosen layers.
-        Returns a dictionary in format: {idx: [dists (in the same order as the given list of distances)]}.
-        """
-        distance_list = collections.defaultdict(list)
-        for layer in layer_indices:
-            source_weights = source_weights_model.layers[layer].get_weights()
-            model_weights = model.layers[layer].get_weights()
-            if source_weights and model_weights:
-                source_flatten_weights = np.concatenate([source_w.flatten() for source_w in source_weights])
-                model_flatten_weights = np.concatenate([model_w.flatten() for model_w in model_weights])
-                for order in norm_orders:
-                    distance_list[layer].append(
-                        np.linalg.norm(model_flatten_weights - source_flatten_weights, ord=order))
-        return distance_list
-
     def _get_model(self, model_name):
         """
         Used by the context manager. Tries to load the model, if it doesn't
