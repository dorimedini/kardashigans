from datetime import datetime
import matplotlib.pylab as plt
import os
import pytz
import seaborn as sns
from kardashigans.resource_manager import ResourceManager
from kardashigans.verbose import Verbose
from keras import backend as K
import numpy as np
import collections


class Experiment(Verbose):
    """ Base class for all experiments. """
    def __init__(self,
                 name,
                 model_names,
                 trainers,
                 root_dir,
                 resource_load_dir=None,
                 verbose=False):
        """
        Each experiment should have it's own unique name (it will get
        a folder named after it).

        Each participating model should be given a unique name so
        it can be saved and reloaded easily without re-training.

        :param name: Name of the specific experiment. This string is used as part
            of the file path when naming files output by the experiment / when loading
            files.
        :param model_names: A list of unique model names.
        :param trainers: Maps model names to Trainers. Each model should come with a
            Trainer object used to create it (no need to provide the models, only
            names and Trainers). If an existing path is found for the model, the
            Trainer is ignored.
        :param root_dir: path to the root directory from which models are loaded
            and to which models are saved. resource_load_dir, if provided, must be
            relative to the root_dir directory (if resource_load_dir provided,
            models loaded from root_dir + resource_load_dir)
        :param resource_load_dir: If provided, is the path to a directory from which
            models should be loaded, relative to the root directory. Provided as an
            argument to the ResourceManager.
        :param verbose: Logging on / off.
        """
        super(Experiment, self).__init__(verbose=verbose)
        self._name = name
        self._model_names = model_names
        self._trainers = trainers
        self._root_dir = root_dir
        self._resource_load_dir = resource_load_dir  # Gets default value if None
        self._setup_env()
        self._resource_manager = ResourceManager(model_save_dir=self._models_dir,
                                                 model_load_dir=self._resource_load_dir,
                                                 verbose=verbose)
        self._init_test_data()

    def _setup_env(self):
        """
        Creates the folder heirarchy for the experiment.

        At time of writing, it's:
            <ROOT_DRIVE_DIR>---<EXPERIMENT_NAME>---<TIME>-+-MODELS
                                                          |
                                                          +-RESULTS
        """
        self._base_dir = self._root_dir + self._name + "/"
        self._time_started = datetime.now(pytz.timezone('Israel')).strftime("%d_%m_%Y___%H_%M_%S")
        self._run_dir = self._base_dir + self._time_started + "/"
        self._results_dir = self._run_dir + "RESULTS/"
        self._models_dir = self._run_dir + "MODELS/"
        if not self._resource_load_dir:
            self._resource_load_dir = self._models_dir
        else:
            self._resource_load_dir = self._root_dir + self._resource_load_dir
        self._print("In _setup_env(), setting up test dir at {}".format(self._run_dir))
        if not os.path.isdir(self._base_dir):
            os.mkdir(self._base_dir)
        if not os.path.isdir(self._run_dir):
            os.mkdir(self._run_dir)
        if not os.path.isdir(self._results_dir):
            os.mkdir(self._results_dir)
        if not os.path.isdir(self._models_dir):
            os.mkdir(self._models_dir)
        self._print("Test dir setup complete")

    def _init_test_data(self):
        self._test_sets = {}
        for model_name in self._model_names:
            self._test_sets[model_name] = {}
            x_test, y_test = self._trainers[model_name].get_test_data()
            self._test_sets[model_name]['x'] = x_test
            self._test_sets[model_name]['y'] = y_test

    def _save_model(self, model, name):
        self._resource_manager.save_model(model=model, model_name=name)

    def _load_model(self, model_name):
        return self._resource_manager.load_model(model_name)

    def generate_heatmap(self, data, row_labels, col_labels, filename):
        """
        Creates a heatmap image from the data, outputs to file.

        :param data: List of lists of float values, indexed by data[row][column].
        :param row_labels: Size len(data) list of strings
        :param col_labels: Size len(data[0]) list of strings
        :param filename: Output filename, relative to the experiment results
            directory.
        """
        self._print("Generating heatmap. Data: {}".format(data))
        self._print("Rows: {}".format(row_labels))
        self._print("Cols: {}".format(col_labels))
        ax = sns.heatmap(data, linewidth=0.5, xticklabels=col_labels, yticklabels=row_labels)
        fig = ax.get_figure()
        fig.savefig(self._results_dir + filename)
        if self._verbose:
            plt.show()

    def get_test_data(self, model_name):
        test_set = self._test_sets[model_name]
        return test_set['x'], test_set['y']

    @staticmethod
    def get_dataset_name(dataset):
        name = dataset.__name__
        return name[name.rfind(".") + 1:]

    @staticmethod
    def rernd_layers(model, layers_indices):
        session = K.get_session()
        for idx in layers_indices:
            layer = model.layers[idx]
            for v in layer.__dict__:
                v_arg = getattr(layer, v)
                if hasattr(v_arg, 'initializer'):
                    initializer_method = getattr(v_arg, 'initializer')
                    initializer_method.run(session=session)

    @staticmethod
    def calc_robustness(test_data, model, source_weights_model=None, layer_indices=None, batch_size=32):
        """
        Evaluates the model on test data after re-initializing the layers
        with indices specified.

        Alternatively, if source_weights_model is given, sets the weights
        of the model (for layer indices appearing in layer_indices) at
        each given layer to the weights of source_weights_model.

        Function resets model weights to previous state before returning.

        :param test_data: A tuple (x_test, y_test) for validation
        :param model: The model to evaluate
        :param source_weights_model: The model from which we should
            copy weights and update our model's weights before eval.
        :param layer_indices: Layers to reset the weights of.
        :param batch_size: used in evaluation
        :return: A number in the interval [0,1] representing accuracy.
        """
        if not layer_indices:
            layer_indices = []
        x_test, y_test = test_data
        prev_weights = model.get_weights()
        if source_weights_model:
            for idx in layer_indices:
                loaded_weights = source_weights_model.layers[idx].get_weights()
                model.layers[idx].set_weights(loaded_weights)
        else:
            Experiment.rernd_layers(model, layer_indices)
        evaluated_metrics = model.evaluate(x_test, y_test, batch_size=batch_size)
        model.set_weights(prev_weights)
        return evaluated_metrics[model.metrics_names.index('acc')]

<<<<<<< HEAD
    def _get_model(self, model_name):
=======
    @staticmethod
    def get_weight_distances(model, source_weights_model, layer_indices=[], norm_orders=[]):
        """
        Computes distances between the layers of the given model and source model, in the chosen layers.
        Returns a dictionary in format: {idx: [dists (in the same order as the given list of distances)]}.
        """
        distance_list = collections.defaultdict(list)
        for layer in layer_indices:
            source_weights = source_weights_model.layers[layer].get_weights()
            model_weights = model.layers[layer].get_weights()
            if source_weights and model_weights:
                source_flatten_weights = np.concatenate([source_w.flatten() for source_w in source_weights])
                model_flatten_weights = np.concatenate([model_w.flatten() for model_w in model_weights])
                for order in norm_orders:
                    distance_list[layer].append(
                        np.linalg.norm(model_flatten_weights - source_flatten_weights, ord=order))
        return distance_list


    def _dataset_fit(self, model_name, force=False):
>>>>>>> 35725c42
        """
        Used by the context manager. Tries to load the model, if it doesn't
        work the model is trained.
        """
        assert model_name in self._model_names, \
            "Model '{}' not listed in {}".format(model_name, self._model_names)
        try:
            return self._load_model(model_name)
        except:
            # If the load failed, or for some reason we need to fit the model:
            self._print("Fitting dataset {}".format(model_name))
            model = self._trainers[model_name].go()
            self._resource_manager.save_model(model, model_name)
            return model

    def open_model(self, model_name):
        """
        Use this to read trained model to local memory. Used in inheriting classes like:
        with self.open_model('mnist_fc3_vanilla') as model:
            model.get_weights()
            ...
        """
        return Experiment._model_context(self, model_name)

    def go(self):
        """ Implement this in inheriting classes """
        pass

    class _model_context(object):
        def __init__(self, experiment, model_name):
            # The context needs access to Trainers / ResourceManager
            # so it makes sense to demand the calling experiment as
            # an interface.
            # No inheriting class will need to manually create a
            # _model_context anyway so the Experiment class can handle
            # the ugly
            self._exp = experiment
            self._model_name = model_name

        def __enter__(self):
            self._model = self._exp._get_model(self._model_name)
            return self._model

        def __exit__(self, exc_type, exc_val, exc_tb):
            del self._model


class ExperimentWithCheckpoints(Experiment):
    def __init__(self, *args, **kwargs):
        super(ExperimentWithCheckpoints, self).__init__(*args, **kwargs)
        self._add_epoch_checkpoint_callback()

    def get_epoch_save_period(self):
        return self._resource_manager.get_epoch_save_period()

    def _add_epoch_checkpoint_callback(self):
        for name in self._model_names:
            cb = self._resource_manager.get_epoch_save_callback(name)
            self._trainers[name].add_checkpoint_callback(cb)

    def _get_model_at_epoch(self, model_name, epoch):
        """
        This method may throw error! Unlike Experiment._get_model, we
        don't want to train the entire model just because we're missing
        an epoch, if you try to load an epoch from an untrained model
        you're going to have a bad time anyway.

        :param model_name: Model name
        :param epoch: A number, or 'start'/'end'
        :return: The loaded model
        """
        assert model_name in self._model_names, \
            "Model '{}' not listed in {}".format(model_name, self._model_names)
        model = self._resource_manager.try_load_model_at_epoch(model_name, epoch)
        if model:
            return model
        raise ValueError("Couldn't load model {} at epoch {}".format(model_name, epoch))

    def open_model_at_epoch(self, model_name, epoch):
        return ExperimentWithCheckpoints._model_at_epoch_context(experiment=self,
                                                                 model_name=model_name,
                                                                 epoch=epoch)

    class _model_at_epoch_context(Experiment._model_context):
        def __init__(self, experiment, model_name, epoch=None):
            Experiment._model_context.__init__(self, experiment=experiment, model_name=model_name)
            self._epoch = epoch

        def __enter__(self):
            if not self._epoch:
                self._model = self._exp._get_model(self._model_name)
            else:
                self._model = self._exp._get_model_at_epoch(self._model_name, self._epoch)
            return self._model<|MERGE_RESOLUTION|>--- conflicted
+++ resolved
@@ -171,9 +171,6 @@
         model.set_weights(prev_weights)
         return evaluated_metrics[model.metrics_names.index('acc')]
 
-<<<<<<< HEAD
-    def _get_model(self, model_name):
-=======
     @staticmethod
     def get_weight_distances(model, source_weights_model, layer_indices=[], norm_orders=[]):
         """
@@ -192,9 +189,7 @@
                         np.linalg.norm(model_flatten_weights - source_flatten_weights, ord=order))
         return distance_list
 
-
-    def _dataset_fit(self, model_name, force=False):
->>>>>>> 35725c42
+    def _get_model(self, model_name):
         """
         Used by the context manager. Tries to load the model, if it doesn't
         work the model is trained.
