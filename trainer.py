--- conflicted
+++ resolved
@@ -216,7 +216,6 @@
         self._optimizer = optimizer
         self._loss = loss
         self._metrics = metrics if metrics else ['accuracy']
-<<<<<<< HEAD
         self._regularizer = self._get_regularizer(regularizer, regularizer_penalty)
         self._do = drop_out_ratio
 
@@ -229,11 +228,6 @@
             None: None
         }
         return regularize_dict[name]
-=======
-        self._kernel_reg = None
-        self._bias_reg = None
-        self._activation_reg = None
->>>>>>> 5b552544
 
     def _create_layers(self):
         self.logger.debug("Creating {} layers".format(self._n_layers))
